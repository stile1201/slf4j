--- conflicted
+++ resolved
@@ -85,18 +85,9 @@
   static SubstituteLoggerFactory TEMP_FACTORY = new SubstituteLoggerFactory();
   static NOPLoggerFactory NOP_FALLBACK_FACTORY = new NOPLoggerFactory();
 
-<<<<<<< HEAD
-  // Support for the automatically-named logger field trial.
-  static final String AUTO_NAMED_LOGGER_FIELD_TRIAL_PROPERTY = "org.slf4j.LoggerFactory.autoNamedLoggerFieldTrial";
-  static boolean AUTO_NAMED_LOGGER_FIELD_TRIAL = Boolean.getBoolean(AUTO_NAMED_LOGGER_FIELD_TRIAL_PROPERTY);
-=======
   // Support for detecting mismatched logger names.
-  static final String DETECT_LOGGER_NAME_MISMATCH_PROPERTY =
-      "org.slf4j.LoggerFactory.detectLoggerNameMismatch";
-  static boolean DETECT_LOGGER_NAME_MISMATCH =
-      Boolean.getBoolean(DETECT_LOGGER_NAME_MISMATCH_PROPERTY);
-
->>>>>>> 7552796a
+  static final String DETECT_LOGGER_NAME_MISMATCH_PROPERTY = "org.slf4j.LoggerFactory.detectLoggerNameMismatch";
+  static boolean DETECT_LOGGER_NAME_MISMATCH = Boolean.getBoolean(DETECT_LOGGER_NAME_MISMATCH_PROPERTY);
 
   /**
    * It is LoggerFactory's responsibility to track version changes and manage
@@ -309,20 +300,9 @@
     if (DETECT_LOGGER_NAME_MISMATCH) {
       Class<?> autoComputedCallingClass = Util.getCallingClass();
       if (nonMatchingClasses(clazz, autoComputedCallingClass)) {
-<<<<<<< HEAD
-        Util.report(String.format("Auto-named logger field trial: mismatch detected between "
-            + "given logger name and automatic logger name. Given name: \"%s\"; "
-            + "automatic name: \"%s\". If this is unexpected, please file a bug "
-            + "against slf4j. Set property %s to \"false\" to disable this check.", logger.getName(),
-            autoComputedCallingClass.getName(), AUTO_NAMED_LOGGER_FIELD_TRIAL_PROPERTY));
-=======
-        Util.report(String.format(
-            "Detected logger name mismatch. Given name: \"%s\"; automatic name: \"%s\". " +
-            "See http://www.slf4j.org/codes.html#loggerNameMismatch for info. " +
-            "Set property %s to \"false\" to disable this check.",
-            logger.getName(), autoComputedCallingClass.getName(),
-            DETECT_LOGGER_NAME_MISMATCH_PROPERTY));
->>>>>>> 7552796a
+        Util.report(String.format("Detected logger name mismatch. Given name: \"%s\"; computed name: \"%s\". ",
+            logger.getName(), autoComputedCallingClass.getName()));
+        Util.report("See http://www.slf4j.org/codes.html#loggerNameMismatch for an explanation");
       }
     }
     return logger;
@@ -347,16 +327,16 @@
       performInitialization();
     }
     switch (INITIALIZATION_STATE) {
-      case SUCCESSFUL_INITIALIZATION:
-        return StaticLoggerBinder.getSingleton().getLoggerFactory();
-      case NOP_FALLBACK_INITIALIZATION:
-        return NOP_FALLBACK_FACTORY;
-      case FAILED_INITIALIZATION:
-        throw new IllegalStateException(UNSUCCESSFUL_INIT_MSG);
-      case ONGOING_INITIALIZATION:
-        // support re-entrant behavior.
-        // See also http://bugzilla.slf4j.org/show_bug.cgi?id=106
-        return TEMP_FACTORY;
+    case SUCCESSFUL_INITIALIZATION:
+      return StaticLoggerBinder.getSingleton().getLoggerFactory();
+    case NOP_FALLBACK_INITIALIZATION:
+      return NOP_FALLBACK_FACTORY;
+    case FAILED_INITIALIZATION:
+      throw new IllegalStateException(UNSUCCESSFUL_INIT_MSG);
+    case ONGOING_INITIALIZATION:
+      // support re-entrant behavior.
+      // See also http://bugzilla.slf4j.org/show_bug.cgi?id=106
+      return TEMP_FACTORY;
     }
     throw new IllegalStateException("Unreachable code");
   }
